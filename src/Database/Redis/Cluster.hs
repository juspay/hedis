{-# LANGUAGE DeriveDataTypeable #-}
{-# LANGUAGE LambdaCase #-}
{-# LANGUAGE OverloadedStrings #-}
{-# LANGUAGE TupleSections #-}
{-# LANGUAGE ViewPatterns #-}
{-# LANGUAGE ScopedTypeVariables #-}
module Database.Redis.Cluster
  ( Connection(..)
  , NodeRole(..)
  , NodeConnection(..)
  , Node(..)
  , ShardMap(..)
  , NodeConnectionMap
  , Host
  , HashSlot
  , Shard(..)
  , TimeoutException(..)
  , NodeID
  , Pipeline(..)
  , PipelineState(..)
  , createClusterConnectionPools
  , destroyNodeResources
  , requestPipelined
  , requestMasterNodes
  , nodes
  , createNodePool
) where

import qualified Data.ByteString as B
import qualified Data.ByteString.Char8 as Char8
import qualified Data.IORef as IOR
import Data.Maybe(mapMaybe, fromMaybe)
import Data.List(sortBy, find)
import Data.List.Extra (nubOrd)
import Data.Map(fromListWith, assocs)
import Data.Function(on)
import Control.Exception(Exception, SomeException, throwIO, BlockedIndefinitelyOnMVar(..), catches, Handler(..), try, fromException)
import Data.Pool(Pool, createPool, withResource, destroyAllResources)
import Control.Concurrent.MVar(MVar, newMVar, readMVar, modifyMVar)
import Control.Monad(zipWithM, replicateM)
import Database.Redis.Cluster.HashSlot(HashSlot, keyToSlot)
import qualified Database.Redis.ConnectionContext as CC
import qualified Data.HashMap.Strict as HM
import qualified Data.IntMap.Strict as IntMap
import qualified Data.Time as Time
import           Data.Typeable
import qualified Scanner
import System.Environment (lookupEnv)
import System.IO.Unsafe(unsafeInterleaveIO)
import Text.Read (readMaybe)
import Control.Monad.Extra (loopM, fromMaybeM)
import Database.Redis.Protocol(Reply(Error), renderRequest, reply)
import qualified Database.Redis.Cluster.Command as CMD
import System.Timeout (timeout)
import Control.Applicative((<|>))

-- This module implements a clustered connection whilst maintaining
-- compatibility with the original Hedis codebase. In particular it still
-- performs implicit pipelining using `unsafeInterleaveIO` as the single node
-- codebase does. To achieve this each connection carries around with it a
-- pipeline of commands. Every time `sendRequest` is called the command is
-- added to the pipeline and an IO action is returned which will, upon being
-- evaluated, execute the entire pipeline. If the pipeline is already executed
-- then it just looks up it's response in the executed pipeline.

-- | A connection to a redis cluster, it is composed of a map from Node IDs to
-- | 'NodeConnection's, a 'Pipeline', and a 'ShardMap'

data Connection = Connection (MVar (ShardMap, NodeConnectionMap)) CMD.InfoMap ClusterConfig

-- | A connection to a single node in the cluster, similar to 'ProtocolPipelining.Connection'
data NodeConnection = NodeConnection (Pool (CC.ConnectionContext, IOR.IORef (Maybe B.ByteString))) NodeID

instance Show NodeConnection where
    show (NodeConnection _ id1) = "nodeId: " <> show id1

instance Eq NodeConnection where
    (NodeConnection _ id1) == (NodeConnection _ id2) = id1 == id2

instance Ord NodeConnection where
    compare (NodeConnection _ id1) (NodeConnection _ id2) = compare id1 id2

data PipelineState =
      -- Nothing in the pipeline has been evaluated yet so nothing has been
      -- sent
      Pending [[B.ByteString]]
      -- This pipeline has been executed, the replies are contained within it
    | Executed [Reply]
      -- We're in a MULTI-EXEC transaction. All commands in the transaction
      -- should go to the same node, but we won't know what node that is until
      -- we see a command with a key. We're storing these transactions and will
      -- send them all together when we see an EXEC.
    | TransactionPending [[B.ByteString]]
-- A pipeline has an MVar for the current state, this state is actually always
-- `Pending` because the first thing the implementation does when executing a
-- pipeline is to take the current pipeline state out of the MVar and replace
-- it with a new `Pending` state. The executed state is held on to by the
-- replies within it.

newtype Pipeline = Pipeline (MVar PipelineState)

data NodeRole = Master | Slave deriving (Show, Eq, Ord)

type Host = String
type Port = Int
type NodeID = B.ByteString
-- Represents a single node, note that this type does not include the 
-- connection to the node because the shard map can be shared amongst multiple
-- connections
data Node = Node NodeID NodeRole Host Port deriving (Show, Eq, Ord)

type MasterNode = Node
type SlaveNode = Node

-- A 'shard' is a master node and 0 or more slaves, (the 'master', 'slave'
-- terminology is unfortunate but I felt it better to follow the documentation
-- until it changes).
data Shard = Shard MasterNode [SlaveNode] deriving (Show, Eq, Ord)

-- A map from hashslot to shards
newtype ShardMap = ShardMap (IntMap.IntMap Shard) deriving (Show)

type NodeConnectionMap = HM.HashMap NodeID NodeConnection

-- Object for storing connection Info which will be used when cluster is refreshed
data ClusterConfig = ClusterConfig
    { 
        requestTimeout  :: Int -- in microseconds
    } deriving Show

newtype MissingNodeException = MissingNodeException [B.ByteString] deriving (Show, Typeable)
instance Exception MissingNodeException

newtype UnsupportedClusterCommandException = UnsupportedClusterCommandException [B.ByteString] deriving (Show, Typeable)
instance Exception UnsupportedClusterCommandException

newtype CrossSlotException = CrossSlotException [[B.ByteString]] deriving (Show, Typeable)
instance Exception CrossSlotException

data NoNodeException = NoNodeException  deriving (Show, Typeable)
instance Exception NoNodeException

data TimeoutException = TimeoutException String deriving (Show, Typeable)
instance Exception TimeoutException

createClusterConnectionPools :: (Host -> CC.PortID -> IO CC.ConnectionContext) -> Int -> Time.NominalDiffTime -> [CMD.CommandInfo] -> ShardMap -> Maybe Double -> IO Connection
createClusterConnectionPools withAuth maxResources idleTime commandInfos shardMap requestTimeoutSeconds = do
        nodeConns <- nodeConnections
        shardNodeVar <- newMVar (shardMap, nodeConns)
        nodeRequestTimeout <- round . (\x -> (x :: Time.NominalDiffTime) * 1000000) . realToFrac . fromMaybe (5 :: Double) . (requestTimeoutSeconds <|> ). (>>= readMaybe) <$> lookupEnv "REDIS_REQUEST_NODE_TIMEOUT"
        let clusterConfig = ClusterConfig {
                    requestTimeout = nodeRequestTimeout
                }
        return $ Connection shardNodeVar (CMD.newInfoMap commandInfos) clusterConfig where
    nodeConnections :: IO (HM.HashMap NodeID NodeConnection)
    nodeConnections = do
      nodeConnectionsList <- mapM (createNodePool withAuth maxResources idleTime) (nubOrd $ nodes shardMap)
      return $ HM.fromList nodeConnectionsList

createNodePool :: (Host -> CC.PortID -> IO CC.ConnectionContext) -> Int -> Time.NominalDiffTime -> Node -> IO (NodeID, NodeConnection)
createNodePool withAuth maxResources idleTime (Node nodeid _ host port) = do
    connectionPool <- createPool (do 
                                    connectionContext <- withAuth host (CC.PortNumber $ toEnum port)
                                    ref <- IOR.newIORef Nothing
                                    return (connectionContext,ref)) (CC.disconnect . fst) 1 idleTime maxResources
    return (nodeid, NodeConnection connectionPool nodeid)

destroyNodeResources :: Connection -> IO ()
destroyNodeResources (Connection shardNodeVar _ _) =
    hasLocked $ readMVar shardNodeVar
    >>= (\(_, nodeConnMap) -> (mapM_ disconnectNode $ HM.elems nodeConnMap))
    where
        disconnectNode (NodeConnection nodePool _) = destroyAllResources nodePool

-- Add a request to the current pipeline for this connection. The pipeline will
-- be executed implicitly as soon as any result returned from this function is
-- evaluated.
requestPipelined :: (Maybe NodeConnection -> IO (ShardMap, NodeConnectionMap)) -> Connection -> [B.ByteString] -> MVar Pipeline -> IO Reply
requestPipelined refreshShardmapAction conn nextRequest pipelineVar = modifyMVar pipelineVar $ \(Pipeline stateVar) -> do
    (newStateVar, repliesIndex) <- hasLocked $ modifyMVar stateVar $ \case
        Pending requests | isMulti nextRequest -> do
            replies <- evaluatePipeline refreshShardmapAction conn requests
            s' <- newMVar $ TransactionPending [nextRequest]
            return (Executed replies, (s', 0))
        Pending requests | length requests > 1000 -> do
            replies <- evaluatePipeline refreshShardmapAction conn (nextRequest:requests)
            return (Executed replies, (stateVar, length requests))
        Pending requests ->
            return (Pending (nextRequest:requests), (stateVar, length requests))
        TransactionPending requests ->
            if isExec nextRequest then do
              replies <- evaluateTransactionPipeline refreshShardmapAction conn (nextRequest:requests)
              return (Executed replies, (stateVar, length requests))
            else
              return (TransactionPending (nextRequest:requests), (stateVar, length requests))
        e@(Executed _) -> do
            s' <- newMVar $
                    if isMulti nextRequest then
                        TransactionPending [nextRequest]
                    else
                        Pending [nextRequest]
            return (e, (s', 0))
    evaluateAction <- unsafeInterleaveIO $ do
        replies <- hasLocked $ modifyMVar newStateVar $ \case
            Executed replies ->
                return (Executed replies, replies)
            Pending requests-> do
                replies <- evaluatePipeline refreshShardmapAction conn requests
                return (Executed replies, replies)
            TransactionPending requests-> do
                replies <- evaluateTransactionPipeline refreshShardmapAction conn requests
                return (Executed replies, replies)
        return $ replies !! repliesIndex
    return (Pipeline newStateVar, evaluateAction)

isMulti :: [B.ByteString] -> Bool
isMulti ("MULTI" : _) = True
isMulti _ = False

isExec :: [B.ByteString] -> Bool
isExec ("EXEC" : _) = True
isExec _ = False

data PendingRequest = PendingRequest Int [B.ByteString]
data CompletedRequest = CompletedRequest Int [B.ByteString] Reply

rawRequest :: PendingRequest -> [B.ByteString]
rawRequest (PendingRequest _ r) =  r

responseIndex :: CompletedRequest -> Int
responseIndex (CompletedRequest i _ _) = i

rawResponse :: CompletedRequest -> Reply
rawResponse (CompletedRequest _ _ r) = r

-- The approach we take here is similar to that taken by the redis-py-cluster
-- library, which is described at https://redis-py-cluster.readthedocs.io/en/master/pipelines.html
--
-- Essentially we group all the commands by node (based on the current shardmap)
-- and then execute a pipeline for each node (maintaining the order of commands
-- on a per node basis but not between nodes). Once we've done this, if any of
-- the commands have resulted in a MOVED error we refresh the shard map, then
-- we run through all the responses and retry any MOVED or ASK errors. This retry
-- step is not pipelined, there is a request per error. This is probably
-- acceptable in most cases as these errors should only occur in the case of
-- cluster reconfiguration events, which should be rare.
<<<<<<< HEAD
evaluatePipeline :: IO ShardMap -> Connection -> [[B.ByteString]] -> IO [Reply]
evaluatePipeline refreshShardmapAction conn@(Connection shardNodeVar infoMap (ClusterConfig reqTimeout)) requests = do
=======
evaluatePipeline :: (Maybe NodeConnection -> IO (ShardMap, NodeConnectionMap)) -> Connection -> [[B.ByteString]] -> IO [Reply]
evaluatePipeline refreshShardmapAction conn@(Connection shardNodeVar infoMap _) requests = do
>>>>>>> 5547eb30
        (shardMap, nodesConn) <- hasLocked $ readMVar shardNodeVar
        erequestsByNode <- try $ getRequestsByNode shardMap nodesConn
        requestsByNode <- case erequestsByNode of
            Right reqByNode -> pure reqByNode
            Left (_ :: MissingNodeException) -> do
                (newShardMap, newNodeConn) <- hasLocked $ refreshShardmapAction Nothing
                getRequestsByNode newShardMap newNodeConn
        -- catch the exception thrown at each node level
        -- send the command to random node.
        -- merge the current responses with new responses.
        eresps <- mapM (try . uncurry executeRequests) requestsByNode
        -- take a random connection where there are no exceptions.
        -- PERF_CONCERN: Since usually we send only one request at time, this won't be
        -- heavy perf issue. but still should be evaluated and figured out with complete rewrite.

        -- throwing exception for timeouts thus closing the connection instead of retrying.
        -- otherwise if there is any response in the connection buffer it'll get forwarded to other requests that are reusing the same connection.
        -- leading to jumbled up responses
        resps <- concat <$>
          mapM (\(resp, (nc, r)) -> do
                responses <-  case resp of
                                Right v -> return v
                                Left (err :: SomeException) ->
                                    case fromException err of
                                        Just (er :: TimeoutException) -> hasLocked $ refreshShardmapAction Nothing >> throwIO er
                                        _ -> getRandomConnection nc conn >>= (`executeRequests` r)
                refreshedShardMapAndNodeConnsIORef <- IOR.newIORef Nothing
                mapM (\completedRequest@(CompletedRequest index request response) -> 
                    case response of
                        (Error errString) | (B.isPrefixOf "MOVED" errString || B.isPrefixOf "TRYAGAIN" errString) -> CompletedRequest index request <$> refreshShardMapAndRetryRequest refreshedShardMapAndNodeConnsIORef (hasLocked $ refreshShardmapAction (Just nc)) request
                        (askingRedirection -> Just (host, port)) -> do 
                                refreshedShardMapAndNodeConns <- fromMaybeM (hasLocked $ refreshShardmapAction (Just nc)) $ IOR.readIORef refreshedShardMapAndNodeConnsIORef
                                maybeAskNode <- nodeConnWithHostAndPort refreshedShardMapAndNodeConns host port
                                case maybeAskNode of
                                    Just askNode -> CompletedRequest index request <$> (head <$> tail <$> requestNode askNode (["ASKING"] : [request]))
                                    Nothing -> do
                                        CompletedRequest index request <$> refreshShardMapAndRetryRequest refreshedShardMapAndNodeConnsIORef (hasLocked $ refreshShardmapAction (Just nc)) request
                        _ -> return completedRequest
                    ) responses
            ) (zip eresps requestsByNode)
        return $ map rawResponse $ sortBy (on compare responseIndex) resps
  where
    getRequestsByNode :: ShardMap -> NodeConnectionMap -> IO [(NodeConnection, [PendingRequest])]
    getRequestsByNode shardMap nodeConnMap = do
        commandsWithNodes <- zipWithM (requestWithNodes shardMap nodeConnMap) (reverse [0..(length requests - 1)]) requests
        return $ assocs $ fromListWith (++) (mconcat commandsWithNodes)
    requestWithNodes :: ShardMap -> NodeConnectionMap -> Int -> [B.ByteString] -> IO [(NodeConnection, [PendingRequest])]
    requestWithNodes shardMap nodeConnMap index request = do
        nodeConns <- nodeConnectionForCommand shardMap nodeConnMap infoMap request
        return $ (, [PendingRequest index request]) <$> nodeConns
    executeRequests :: NodeConnection -> [PendingRequest] -> IO [CompletedRequest]
    executeRequests nodeConn nodeRequests = do
        replies <- requestNode reqTimeout nodeConn $ map rawRequest nodeRequests
        return $ zipWith (curry (\(PendingRequest i r, rep) -> CompletedRequest i r rep)) nodeRequests replies
<<<<<<< HEAD
    retry :: Int -> CompletedRequest -> IO CompletedRequest
    retry retryCount (CompletedRequest index request thisReply) = do
        retryReply <- head <$> retryBatch refreshShardmapAction conn retryCount [request] [thisReply]
        return (CompletedRequest index request retryReply)
    refreshShardMapVar :: IO ()
    refreshShardMapVar = void $ hasLocked $ refreshShardmapAction

-- Retry a batch of requests if any of the responses is a redirect instruction.
-- If multiple requests are passed in they're assumed to be a MULTI..EXEC
-- transaction and will all be retried.
retryBatch :: IO ShardMap -> Connection -> Int -> [[B.ByteString]] -> [Reply] -> IO [Reply]
retryBatch refreshShardmapAction conn@(Connection _ infoMap (ClusterConfig reqTimeout)) retryCount requests replies =
    -- The last reply will be the `EXEC` reply containing the redirection, if
    -- there is one.
    case last replies of
        (Error errString) | B.isPrefixOf "MOVED" errString -> do
            keys <- mconcat <$> mapM (requestKeys infoMap) requests
            hashSlot <- hashSlotForKeys (CrossSlotException requests) keys
            nodeConn <- nodeConnForHashSlot conn ("retryBatch" : head requests) hashSlot
            requestNode reqTimeout nodeConn requests
        (askingRedirection -> Just (host, port)) -> do
            maybeAskNode <- nodeConnWithHostAndPort conn host port
            case maybeAskNode of
                Just askNode -> tail <$> requestNode reqTimeout askNode (["ASKING"] : requests)
                Nothing -> case retryCount of
                    0 -> do
                        _ <- hasLocked $ refreshShardmapAction
                        retryBatch refreshShardmapAction conn (retryCount + 1) requests replies
                    _ -> throwIO $ MissingNodeException (head requests)
        _ -> return replies
=======
    refreshShardMapAndRetryRequest :: IOR.IORef (Maybe (ShardMap, NodeConnectionMap)) -> IO (ShardMap, NodeConnectionMap) -> [B.ByteString] -> IO Reply
    refreshShardMapAndRetryRequest refreshedShardMapAndNodeConnsIORef refreshShardmap request =  do 
        (newShardMap, newNodeConn) <- fromMaybeM (hasLocked refreshShardmap >>= (\new -> IOR.writeIORef refreshedShardMapAndNodeConnsIORef (Just new) >> return new )) $ 
                                        IOR.readIORef refreshedShardMapAndNodeConnsIORef
        nodeConns <- nodeConnectionForCommand newShardMap newNodeConn infoMap request
        head <$> requestNode (head nodeConns) [request]
>>>>>>> 5547eb30

--fix multi exec
-- Like `evaluateOnPipeline`, except we expect to be able to run all commands
-- on a single shard. Failing to meet this expectation is an error.
evaluateTransactionPipeline :: (Maybe NodeConnection -> IO (ShardMap, NodeConnectionMap)) -> Connection -> [[B.ByteString]] -> IO [Reply]
evaluateTransactionPipeline refreshShardmapAction conn requests' = do
    let requests = reverse requests'
<<<<<<< HEAD
    let (Connection _ infoMap (ClusterConfig reqTimeout)) = conn
=======
    let (Connection shardNodeVar infoMap _) = conn
>>>>>>> 5547eb30
    keys <- mconcat <$> mapM (requestKeys infoMap) requests
    -- In cluster mode Redis expects commands in transactions to all work on the
    -- same hashslot. We find that hashslot here.
    -- We could be more permissive and allow transactions that touch multiple
    -- hashslots, as long as those hashslots are on the same node. This allows
    -- a new failure case though: if some of the transactions hashslots are
    -- moved to a different node we could end up in a situation where some of
    -- the commands in a transaction are applied and some are not. Better to
    -- fail early.
    hashSlot <- hashSlotForKeys (CrossSlotException requests) keys
    (ShardMap shardMap, nodeConns) <- hasLocked $ readMVar shardNodeVar
    nodeConn <- nodeConnForHashSlot (ShardMap shardMap, nodeConns) ("evaluateTransactionPipeline" : head requests) hashSlot
    -- catch the exception thrown, send the command to random node.
    -- This change is required to handle the cluster topology change.
    eresps <- try $ requestNode reqTimeout nodeConn requests
    resps <-
      case eresps of
        Right v -> return v
        Left (err :: SomeException) -> do
            refreshedShardMapAndNodeConns <- hasLocked $ refreshShardmapAction (Just nodeConn)
            case fromException err of
                Just (er :: TimeoutException) -> throwIO er
                _ -> do
<<<<<<< HEAD
                    newNodeConn <- nodeConnForHashSlot conn ("TimeoutException in evaluateTransactionPipeline" : head requests) hashSlot
                    requestNode reqTimeout newNodeConn requests
=======
                    newNodeConn <- nodeConnForHashSlot refreshedShardMapAndNodeConns ("evaluateTransactionPipeline" : head requests) hashSlot
                    requestNode newNodeConn requests
>>>>>>> 5547eb30
    -- The Redis documentation has the following to say on the effect of
    -- resharding on multi-key operations:
    --
    --     Multi-key operations may become unavailable when a resharding of the
    --     hash slot the keys belong to is in progress.
    --
    --     More specifically, even during a resharding the multi-key operations
    --     targeting keys that all exist and all still hash to the same slot
    --     (either the source or destination node) are still available.
    --
    --     Operations on keys that don't exist or are - during the resharding -
    --     split between the source and destination nodes, will generate a
    --     -TRYAGAIN error. The client can try the operation after some time,
    --     or report back the error.
    --
    --     https://redis.io/topics/cluster-spec#multiple-keys-operations
    --
    -- An important take-away here is that MULTI..EXEC transactions can fail
    -- with a redirect in which case we need to repeat the full transaction on
    -- the node we're redirected too.
    --
    -- A second important takeway is that MULTI..EXEC transactions might
    -- temporarily fail during resharding with a -TRYAGAIN error. We can only
    -- make arbitrary decisions about how long to paus before the retry and how
    -- often to retry, so instead we'll propagate the error to the library user
    -- and let them decide how they would like to handle the error.
    loopM (\case 
        heads:tails   -> if moved heads then do
<<<<<<< HEAD
                            void $ hasLocked $ refreshShardmapAction
                            newNodeConn <- nodeConnForHashSlot conn ("Error in evaluateTransactionPipeline moved retry" : head requests) hashSlot
                            Right <$> requestNode reqTimeout newNodeConn requests
=======
                            refreshedShardMapAndNodeConns <- hasLocked $ refreshShardmapAction (Just nodeConn)
                            newNodeConn <- nodeConnForHashSlot refreshedShardMapAndNodeConns ("Error in evaluateTransactionPipeline moved retry" : head requests) hashSlot
                            Right <$> requestNode newNodeConn requests
>>>>>>> 5547eb30
                        else 
                            case askingRedirection heads of
                                Just (host,port) -> do 
                                        refreshedShardMapAndNodeConns <- hasLocked $ refreshShardmapAction (Just nodeConn)
                                        maybeAskNode <- nodeConnWithHostAndPort refreshedShardMapAndNodeConns host port
                                        case maybeAskNode of
                                            Just askNode -> Right . tail <$> requestNode reqTimeout askNode (["ASKING"] : requests)
                                            Nothing -> do
<<<<<<< HEAD
                                                void $ hasLocked $ refreshShardmapAction
                                                newNodeConn <- nodeConnForHashSlot conn ("Error in evaluateTransactionPipeline ASK retry" : head requests) hashSlot
                                                Right <$> requestNode reqTimeout newNodeConn requests
=======
                                                refreshedShardMapAndNodeConns' <- hasLocked $ refreshShardmapAction (Just nodeConn)
                                                newNodeConn <- nodeConnForHashSlot refreshedShardMapAndNodeConns' ("Error in evaluateTransactionPipeline ASK retry" : head requests) hashSlot
                                                Right <$> requestNode newNodeConn requests
>>>>>>> 5547eb30
                                Nothing -> return $ Left tails
        []          -> return $ Right resps) resps

nodeConnForHashSlot :: (ShardMap, NodeConnectionMap) -> [B.ByteString] -> HashSlot -> IO NodeConnection
nodeConnForHashSlot (ShardMap shardMap, nodeConnsMap) errInfo hashSlot = do
    node <-
        case IntMap.lookup (fromEnum hashSlot) shardMap of
            Nothing -> throwIO $ MissingNodeException ("HashSlot lookup failed in nodeConnForHashSlot" : errInfo)
            Just (Shard master _) -> return master
    case HM.lookup (nodeId node) nodeConnsMap of
        Nothing -> do
            throwIO $ MissingNodeException ("NodeId lookup failed in nodeConnForHashSlot" : errInfo)
        Just nodeConn' -> return nodeConn'

hashSlotForKeys :: Exception e => e -> [B.ByteString] -> IO HashSlot
hashSlotForKeys exception keys =
    case nubOrd (keyToSlot <$> keys) of
        -- If none of the commands contain a key we can send them to any
        -- node. Let's pick the first one.
        [] -> return 0
        [hashSlot] -> return hashSlot
        _ -> throwIO $ exception

requestKeys :: CMD.InfoMap -> [B.ByteString] -> IO [B.ByteString]
requestKeys infoMap request =
    case CMD.keysForRequest infoMap request of
        Nothing -> throwIO $ UnsupportedClusterCommandException request
        Just k -> return k

askingRedirection :: Reply -> Maybe (Host, Port)
askingRedirection (Error errString) = case Char8.words errString of
    ["ASK", _, hostport] -> case Char8.split ':' hostport of
       [host, portString] -> case Char8.readInt portString of
         Just (port,"") -> Just (Char8.unpack host, port)
         _ -> Nothing
       _ -> Nothing
    _ -> Nothing
askingRedirection _ = Nothing

moved :: Reply -> Bool
moved (Error errString) = case Char8.words errString of
    "MOVED":_ -> True
    _ -> False
moved _ = False

nodeConnWithHostAndPort :: (ShardMap, NodeConnectionMap)  -> Host -> Port -> IO (Maybe NodeConnection)
nodeConnWithHostAndPort (shardMap, nodeConns) host port = do
    case nodeWithHostAndPort shardMap host port of
        Nothing -> return Nothing
        Just node -> return (HM.lookup (nodeId node) nodeConns)

nodeConnectionForCommand :: ShardMap -> NodeConnectionMap -> CMD.InfoMap -> [B.ByteString] -> IO [NodeConnection]
nodeConnectionForCommand (ShardMap shardMap) nodeConns infoMap request =
    case request of
        ("FLUSHALL" : _) -> allNodes
        ("FLUSHDB" : _) -> allNodes
        ("QUIT" : _) -> allNodes
        ("UNWATCH" : _) -> allNodes
        _ -> do
            keys <- requestKeys infoMap request
            hashSlot <- hashSlotForKeys (CrossSlotException [request]) keys
            node <- case IntMap.lookup (fromEnum hashSlot) shardMap of
                Nothing -> throwIO $ MissingNodeException ("HashSlot lookup failed in nodeConnectionForCommand" : request)
                Just (Shard master _) -> return master
            maybe (throwIO $ MissingNodeException ("NodeId lookup failed in nodeConnectionForCommand" : request)) (return . return) (HM.lookup (nodeId node) nodeConns)
    where
        allNodes = do
            maybeNodes <- allMasterNodes (ShardMap shardMap) nodeConns
            case maybeNodes of
                Nothing -> throwIO $ MissingNodeException ("Master node lookup failed" : request)
                Just allNodes' -> return allNodes'

allMasterNodes :: ShardMap -> NodeConnectionMap -> IO (Maybe [NodeConnection])
allMasterNodes (ShardMap shardMap) nodeConns = do
    return $ mapM (flip HM.lookup nodeConns) onlyMasterNodeIds
  where
    onlyMasterNodeIds = nubOrd $ (\(Shard master _) -> nodeId master) <$> (IntMap.elems shardMap)

requestNode :: Int -> NodeConnection -> [[B.ByteString]] -> IO [Reply]
requestNode requestNodeTimeout (NodeConnection pool _) requests = withResource pool $ \(ctx, lastRecvRef) -> do
    mayberesp <- timeout requestNodeTimeout $ requestNodeImpl ctx lastRecvRef
    case mayberesp of
      Just a    -> return a
      Nothing   -> putStrLn "timeout happened" *> throwIO (TimeoutException "Request Timeout")
    where
    requestNodeImpl :: CC.ConnectionContext -> IOR.IORef (Maybe B.ByteString) -> IO [Reply]
    requestNodeImpl ctx lastRecvRef = do
        mapM_ (sendNode ctx . renderRequest) requests
        _ <- CC.flush ctx
        replicateM (length requests) $ recvNode ctx lastRecvRef
    sendNode :: CC.ConnectionContext -> B.ByteString -> IO ()
    sendNode = CC.send
    recvNode :: CC.ConnectionContext -> IOR.IORef (Maybe B.ByteString) -> IO Reply
    recvNode ctx lastRecvRef = do
        maybeLastRecv <- IOR.readIORef lastRecvRef
        scanResult <- case maybeLastRecv of
            Just lastRecv -> Scanner.scanWith (CC.recv ctx) reply lastRecv
            Nothing -> Scanner.scanWith (CC.recv ctx) reply B.empty

        case scanResult of
            Scanner.Fail{}       -> CC.errConnClosed
            Scanner.More{}    -> error "Hedis: parseWith returned Partial"
            Scanner.Done rest' r -> do
                IOR.writeIORef lastRecvRef (Just rest')
                return r

{-# INLINE nodes #-}
nodes :: ShardMap -> [Node]
nodes (ShardMap shardMap) = concatMap snd $ IntMap.toList $ fmap shardNodes shardMap where
    shardNodes :: Shard -> [Node]
    shardNodes (Shard master slaves) = master:slaves


nodeWithHostAndPort :: ShardMap -> Host -> Port -> Maybe Node
nodeWithHostAndPort shardMap host port = find (\(Node _ _ nodeHost nodePort) -> port == nodePort && host == nodeHost) (nodes shardMap)

nodeId :: Node -> NodeID
nodeId (Node theId _ _ _) = theId

hasLocked :: IO a -> IO a
hasLocked action =
  action `catches`
  [ Handler $ \exc@BlockedIndefinitelyOnMVar -> throwIO exc
  ]


requestMasterNodes :: Connection -> [B.ByteString] -> IO [Reply]
requestMasterNodes conn@(Connection _ _ (ClusterConfig reqTimeout)) req = do
    masterNodeConns <- masterNodes conn
    concat <$> mapM (flip (requestNode reqTimeout) [req]) masterNodeConns

masterNodes :: Connection -> IO [NodeConnection]
masterNodes (Connection shardNodeVar _ _) = do
    (ShardMap shardMap, nodeConns) <- hasLocked $ readMVar shardNodeVar
    let masterNodeIds = map (\(Shard m _) -> nodeId m) $ IntMap.elems shardMap
    return $ mapMaybe (`HM.lookup` nodeConns) (nubOrd masterNodeIds)

getRandomConnection :: NodeConnection -> Connection -> IO NodeConnection
getRandomConnection nc conn = do
  let (Connection shardNodeVar _ _) = conn
  (_, nodeConns) <- hasLocked $ readMVar shardNodeVar
  let conns = HM.elems nodeConns
  return $ fromMaybe (head conns) $ find (nc /= ) conns<|MERGE_RESOLUTION|>--- conflicted
+++ resolved
@@ -244,13 +244,8 @@
 -- step is not pipelined, there is a request per error. This is probably
 -- acceptable in most cases as these errors should only occur in the case of
 -- cluster reconfiguration events, which should be rare.
-<<<<<<< HEAD
-evaluatePipeline :: IO ShardMap -> Connection -> [[B.ByteString]] -> IO [Reply]
+evaluatePipeline :: (Maybe NodeConnection -> IO (ShardMap, NodeConnectionMap)) -> Connection -> [[B.ByteString]] -> IO [Reply]
 evaluatePipeline refreshShardmapAction conn@(Connection shardNodeVar infoMap (ClusterConfig reqTimeout)) requests = do
-=======
-evaluatePipeline :: (Maybe NodeConnection -> IO (ShardMap, NodeConnectionMap)) -> Connection -> [[B.ByteString]] -> IO [Reply]
-evaluatePipeline refreshShardmapAction conn@(Connection shardNodeVar infoMap _) requests = do
->>>>>>> 5547eb30
         (shardMap, nodesConn) <- hasLocked $ readMVar shardNodeVar
         erequestsByNode <- try $ getRequestsByNode shardMap nodesConn
         requestsByNode <- case erequestsByNode of
@@ -285,7 +280,7 @@
                                 refreshedShardMapAndNodeConns <- fromMaybeM (hasLocked $ refreshShardmapAction (Just nc)) $ IOR.readIORef refreshedShardMapAndNodeConnsIORef
                                 maybeAskNode <- nodeConnWithHostAndPort refreshedShardMapAndNodeConns host port
                                 case maybeAskNode of
-                                    Just askNode -> CompletedRequest index request <$> (head <$> tail <$> requestNode askNode (["ASKING"] : [request]))
+                                    Just askNode -> CompletedRequest index request <$> (head <$> tail <$> requestNode reqTimeout askNode (["ASKING"] : [request]))
                                     Nothing -> do
                                         CompletedRequest index request <$> refreshShardMapAndRetryRequest refreshedShardMapAndNodeConnsIORef (hasLocked $ refreshShardmapAction (Just nc)) request
                         _ -> return completedRequest
@@ -305,45 +300,12 @@
     executeRequests nodeConn nodeRequests = do
         replies <- requestNode reqTimeout nodeConn $ map rawRequest nodeRequests
         return $ zipWith (curry (\(PendingRequest i r, rep) -> CompletedRequest i r rep)) nodeRequests replies
-<<<<<<< HEAD
-    retry :: Int -> CompletedRequest -> IO CompletedRequest
-    retry retryCount (CompletedRequest index request thisReply) = do
-        retryReply <- head <$> retryBatch refreshShardmapAction conn retryCount [request] [thisReply]
-        return (CompletedRequest index request retryReply)
-    refreshShardMapVar :: IO ()
-    refreshShardMapVar = void $ hasLocked $ refreshShardmapAction
-
--- Retry a batch of requests if any of the responses is a redirect instruction.
--- If multiple requests are passed in they're assumed to be a MULTI..EXEC
--- transaction and will all be retried.
-retryBatch :: IO ShardMap -> Connection -> Int -> [[B.ByteString]] -> [Reply] -> IO [Reply]
-retryBatch refreshShardmapAction conn@(Connection _ infoMap (ClusterConfig reqTimeout)) retryCount requests replies =
-    -- The last reply will be the `EXEC` reply containing the redirection, if
-    -- there is one.
-    case last replies of
-        (Error errString) | B.isPrefixOf "MOVED" errString -> do
-            keys <- mconcat <$> mapM (requestKeys infoMap) requests
-            hashSlot <- hashSlotForKeys (CrossSlotException requests) keys
-            nodeConn <- nodeConnForHashSlot conn ("retryBatch" : head requests) hashSlot
-            requestNode reqTimeout nodeConn requests
-        (askingRedirection -> Just (host, port)) -> do
-            maybeAskNode <- nodeConnWithHostAndPort conn host port
-            case maybeAskNode of
-                Just askNode -> tail <$> requestNode reqTimeout askNode (["ASKING"] : requests)
-                Nothing -> case retryCount of
-                    0 -> do
-                        _ <- hasLocked $ refreshShardmapAction
-                        retryBatch refreshShardmapAction conn (retryCount + 1) requests replies
-                    _ -> throwIO $ MissingNodeException (head requests)
-        _ -> return replies
-=======
     refreshShardMapAndRetryRequest :: IOR.IORef (Maybe (ShardMap, NodeConnectionMap)) -> IO (ShardMap, NodeConnectionMap) -> [B.ByteString] -> IO Reply
     refreshShardMapAndRetryRequest refreshedShardMapAndNodeConnsIORef refreshShardmap request =  do 
         (newShardMap, newNodeConn) <- fromMaybeM (hasLocked refreshShardmap >>= (\new -> IOR.writeIORef refreshedShardMapAndNodeConnsIORef (Just new) >> return new )) $ 
                                         IOR.readIORef refreshedShardMapAndNodeConnsIORef
         nodeConns <- nodeConnectionForCommand newShardMap newNodeConn infoMap request
-        head <$> requestNode (head nodeConns) [request]
->>>>>>> 5547eb30
+        head <$> requestNode reqTimeout (head nodeConns) [request]
 
 --fix multi exec
 -- Like `evaluateOnPipeline`, except we expect to be able to run all commands
@@ -351,11 +313,7 @@
 evaluateTransactionPipeline :: (Maybe NodeConnection -> IO (ShardMap, NodeConnectionMap)) -> Connection -> [[B.ByteString]] -> IO [Reply]
 evaluateTransactionPipeline refreshShardmapAction conn requests' = do
     let requests = reverse requests'
-<<<<<<< HEAD
-    let (Connection _ infoMap (ClusterConfig reqTimeout)) = conn
-=======
-    let (Connection shardNodeVar infoMap _) = conn
->>>>>>> 5547eb30
+    let (Connection shardNodeVar infoMap (ClusterConfig reqTimeout)) = conn
     keys <- mconcat <$> mapM (requestKeys infoMap) requests
     -- In cluster mode Redis expects commands in transactions to all work on the
     -- same hashslot. We find that hashslot here.
@@ -379,13 +337,8 @@
             case fromException err of
                 Just (er :: TimeoutException) -> throwIO er
                 _ -> do
-<<<<<<< HEAD
-                    newNodeConn <- nodeConnForHashSlot conn ("TimeoutException in evaluateTransactionPipeline" : head requests) hashSlot
+                    newNodeConn <- nodeConnForHashSlot refreshedShardMapAndNodeConns ("evaluateTransactionPipeline" : head requests) hashSlot
                     requestNode reqTimeout newNodeConn requests
-=======
-                    newNodeConn <- nodeConnForHashSlot refreshedShardMapAndNodeConns ("evaluateTransactionPipeline" : head requests) hashSlot
-                    requestNode newNodeConn requests
->>>>>>> 5547eb30
     -- The Redis documentation has the following to say on the effect of
     -- resharding on multi-key operations:
     --
@@ -414,15 +367,9 @@
     -- and let them decide how they would like to handle the error.
     loopM (\case 
         heads:tails   -> if moved heads then do
-<<<<<<< HEAD
-                            void $ hasLocked $ refreshShardmapAction
-                            newNodeConn <- nodeConnForHashSlot conn ("Error in evaluateTransactionPipeline moved retry" : head requests) hashSlot
-                            Right <$> requestNode reqTimeout newNodeConn requests
-=======
                             refreshedShardMapAndNodeConns <- hasLocked $ refreshShardmapAction (Just nodeConn)
                             newNodeConn <- nodeConnForHashSlot refreshedShardMapAndNodeConns ("Error in evaluateTransactionPipeline moved retry" : head requests) hashSlot
-                            Right <$> requestNode newNodeConn requests
->>>>>>> 5547eb30
+                            Right <$> requestNode reqTimeout newNodeConn requests
                         else 
                             case askingRedirection heads of
                                 Just (host,port) -> do 
@@ -431,15 +378,9 @@
                                         case maybeAskNode of
                                             Just askNode -> Right . tail <$> requestNode reqTimeout askNode (["ASKING"] : requests)
                                             Nothing -> do
-<<<<<<< HEAD
-                                                void $ hasLocked $ refreshShardmapAction
-                                                newNodeConn <- nodeConnForHashSlot conn ("Error in evaluateTransactionPipeline ASK retry" : head requests) hashSlot
-                                                Right <$> requestNode reqTimeout newNodeConn requests
-=======
                                                 refreshedShardMapAndNodeConns' <- hasLocked $ refreshShardmapAction (Just nodeConn)
                                                 newNodeConn <- nodeConnForHashSlot refreshedShardMapAndNodeConns' ("Error in evaluateTransactionPipeline ASK retry" : head requests) hashSlot
-                                                Right <$> requestNode newNodeConn requests
->>>>>>> 5547eb30
+                                                Right <$> requestNode reqTimeout newNodeConn requests
                                 Nothing -> return $ Left tails
         []          -> return $ Right resps) resps
 
