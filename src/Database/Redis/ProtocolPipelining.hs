{-# LANGUAGE OverloadedStrings #-}
{-# LANGUAGE RecordWildCards #-}

-- |A module for automatic, optimal protocol pipelining.
--
--  Protocol pipelining is a technique in which multiple requests are written
--  out to a single socket without waiting for the corresponding responses.
--  The pipelining of requests results in a dramatic improvement in protocol
--  performance.
--
--  [Optimal Pipelining] uses the least number of network packets possible
--
--  [Automatic Pipelining] means that requests are implicitly pipelined as much
--      as possible, i.e. as long as a request's response is not used before any
--      subsequent requests.
--
module Database.Redis.ProtocolPipelining (
  Connection,
<<<<<<< HEAD
  connect, enableTLS, beginReceiving, disconnect, request, send, recv, flush, fromCtx, Connection(..)
=======
  connect, enableTLS, beginReceiving, disconnect, request, send, recv, flush, fromCtx, toCtx
>>>>>>> df342fc5
) where

import           Prelude
import           Control.Monad
import qualified Scanner
import qualified Data.ByteString as S
import           Data.IORef
import qualified Network.Socket as NS
import qualified Network.TLS as TLS
import           System.IO.Unsafe

import           Database.Redis.Protocol
import qualified Database.Redis.ConnectionContext as CC

data Connection = Conn
  { connCtx        :: CC.ConnectionContext -- ^ Connection socket-handle.
  , connReplies    :: IORef [Reply] -- ^ Reply thunks for unsent requests.
  , connPending    :: IORef [Reply]
    -- ^ Reply thunks for requests "in the pipeline". Refers to the same list as
    --   'connReplies', but can have an offset.
  , connPendingCnt :: IORef Int
    -- ^ Number of pending replies and thus the difference length between
    --   'connReplies' and 'connPending'.
    --   length connPending  - pendingCount = length connReplies
  }


fromCtx :: CC.ConnectionContext -> IO Connection
fromCtx ctx = Conn ctx <$> newIORef [] <*> newIORef [] <*> newIORef 0

<<<<<<< HEAD
=======
toCtx :: Connection -> CC.ConnectionContext
toCtx = connCtx

>>>>>>> df342fc5
connect :: NS.HostName -> CC.PortID -> Maybe Int -> IO Connection
connect hostName portId timeoutOpt = do
    connCtx <- CC.connect hostName portId timeoutOpt
    connReplies <- newIORef []
    connPending <- newIORef []
    connPendingCnt <- newIORef 0
    return Conn{..}

enableTLS :: TLS.ClientParams -> Connection -> IO Connection
enableTLS tlsParams conn@Conn{..} = do
    newCtx <- CC.enableTLS tlsParams connCtx
    return conn{connCtx = newCtx}

beginReceiving :: Connection -> IO ()
beginReceiving conn = do
  rs <- connGetReplies conn
  writeIORef (connReplies conn) rs
  writeIORef (connPending conn) rs

disconnect :: Connection -> IO ()
disconnect Conn{..} = CC.disconnect connCtx

-- |Write the request to the socket output buffer, without actually sending.
--  The 'Handle' is 'hFlush'ed when reading replies from the 'connCtx'.
send :: Connection -> S.ByteString -> IO ()
send Conn{..} s = do
  CC.send connCtx s

  -- Signal that we expect one more reply from Redis.
  n <- atomicModifyIORef' connPendingCnt $ \n -> let n' = n+1 in (n', n')
  -- Limit the "pipeline length". This is necessary in long pipelines, to avoid
  -- thunk build-up, and thus space-leaks.
  -- TODO find smallest max pending with good-enough performance.
  when (n >= 1000) $ do
    -- Force oldest pending reply.
    r:_ <- readIORef connPending
    r `seq` return ()

-- |Take a reply-thunk from the list of future replies.
recv :: Connection -> IO Reply
recv Conn{..} = do
  (r:rs) <- readIORef connReplies
  writeIORef connReplies rs
  return r

-- | Flush the socket.  Normally, the socket is flushed in 'recv' (actually 'conGetReplies'), but
-- for the multithreaded pub/sub code, the sending thread needs to explicitly flush the subscription
-- change requests.
flush :: Connection -> IO ()
flush Conn{..} = CC.flush connCtx

-- |Send a request and receive the corresponding reply
request :: Connection -> S.ByteString -> IO Reply
request conn req = send conn req >> recv conn

-- |A list of all future 'Reply's of the 'Connection'.
--
--  The spine of the list can be evaluated without forcing the replies.
--
--  Evaluating/forcing a 'Reply' from the list will 'unsafeInterleaveIO' the
--  reading and parsing from the 'connCtx'. To ensure correct ordering, each
--  Reply first evaluates (and thus reads from the network) the previous one.
--
--  'unsafeInterleaveIO' only evaluates it's result once, making this function
--  thread-safe. 'Handle' as implemented by GHC is also threadsafe, it is safe
--  to call 'hFlush' here. The list constructor '(:)' must be called from
--  /within/ unsafeInterleaveIO, to keep the replies in correct order.
connGetReplies :: Connection -> IO [Reply]
connGetReplies conn@Conn{..} = go S.empty (SingleLine "previous of first")
  where
    go rest previous = do
      -- lazy pattern match to actually delay the receiving
      ~(r, rest') <- unsafeInterleaveIO $ do
        -- Force previous reply for correct order.
        previous `seq` return ()
        scanResult <- Scanner.scanWith readMore reply rest
        case scanResult of
          Scanner.Fail{}       -> CC.errConnClosed
          Scanner.More{}    -> error "Hedis: parseWith returned Partial"
          Scanner.Done rest' r -> do
            -- r is the same as 'head' of 'connPending'. Since we just
            -- received r, we remove it from the pending list.
            atomicModifyIORef' connPending $ \(_:rs) -> (rs, ())
            -- We now expect one less reply from Redis. We don't count to
            -- negative, which would otherwise occur during pubsub.
            atomicModifyIORef' connPendingCnt $ \n -> (max 0 (n-1), ())
            return (r, rest')
      rs <- unsafeInterleaveIO (go rest' r)
      return (r:rs)

    readMore = CC.ioErrorToConnLost $ do
      flush conn
      CC.recv connCtx<|MERGE_RESOLUTION|>--- conflicted
+++ resolved
@@ -15,12 +15,8 @@
 --      subsequent requests.
 --
 module Database.Redis.ProtocolPipelining (
-  Connection,
-<<<<<<< HEAD
-  connect, enableTLS, beginReceiving, disconnect, request, send, recv, flush, fromCtx, Connection(..)
-=======
-  connect, enableTLS, beginReceiving, disconnect, request, send, recv, flush, fromCtx, toCtx
->>>>>>> df342fc5
+  Connection(..),
+  connect, enableTLS, beginReceiving, disconnect, request, send, recv, flush, fromCtx
 ) where
 
 import           Prelude
@@ -51,12 +47,6 @@
 fromCtx :: CC.ConnectionContext -> IO Connection
 fromCtx ctx = Conn ctx <$> newIORef [] <*> newIORef [] <*> newIORef 0
 
-<<<<<<< HEAD
-=======
-toCtx :: Connection -> CC.ConnectionContext
-toCtx = connCtx
-
->>>>>>> df342fc5
 connect :: NS.HostName -> CC.PortID -> Maybe Int -> IO Connection
 connect hostName portId timeoutOpt = do
     connCtx <- CC.connect hostName portId timeoutOpt
