{-# LANGUAGE OverloadedStrings, GeneralizedNewtypeDeriving, RecordWildCards,
    MultiParamTypeClasses, FunctionalDependencies, FlexibleInstances, CPP,
    DeriveDataTypeable, StandaloneDeriving #-}

module Database.Redis.Core (
    Redis(), unRedis, reRedis,
    RedisCtx(..), MonadRedis(..),
    send, recv, sendRequest, sendToAllMasterNodes,
    runRedisInternal,
    runRedisClusteredInternal,
    runRedisInternalDebug,
    runRedisClusteredInternalDebug,
    RedisEnv(..),
) where

import Prelude
#if __GLASGOW_HASKELL__ < 710
import Control.Applicative
#endif
import Control.Concurrent.MVar (newMVar)
import Control.Monad.Reader
import qualified Data.ByteString as B
import Data.IORef
import Database.Redis.Core.Internal
import Database.Redis.Protocol
import qualified Database.Redis.ProtocolPipelining as PP
import Database.Redis.Types
import Database.Redis.Cluster(ShardMap)
import qualified Database.Redis.Cluster as Cluster
import qualified Data.ByteString.UTF8 as BUTF

--------------------------------------------------------------------------------
-- The Redis Monad
--

-- |This class captures the following behaviour: In a context @m@, a command
--  will return its result wrapped in a \"container\" of type @f@.
--
--  Please refer to the Command Type Signatures section of this page for more
--  information.
class (MonadRedis m) => RedisCtx m f | m -> f where
    returnDecode :: RedisResult a => Reply -> m (f a)

class (Monad m) => MonadRedis m where
    liftRedis :: Redis a -> m a


instance RedisCtx Redis (Either Reply) where
    returnDecode = return . decode

instance MonadRedis Redis where
    liftRedis = id

-- |Deconstruct Redis constructor.
--
--  'unRedis' and 'reRedis' can be used to define instances for
--  arbitrary typeclasses.
--
--  WARNING! These functions are considered internal and no guarantee
--  is given at this point that they will not break in future.
unRedis :: Redis a -> ReaderT RedisEnv IO a
unRedis (Redis r) = r

-- |Reconstruct Redis constructor.
reRedis :: ReaderT RedisEnv IO a -> Redis a
reRedis r = Redis r

-- |Internal version of 'runRedis' that does not depend on the 'Connection'
--  abstraction. Used to run the AUTH command when connecting.
runRedisInternal :: PP.Connection -> Redis a -> IO a
runRedisInternal conn (Redis redis) = do
  -- Dummy reply in case no request is sent.
  ref <- newIORef (SingleLine "nobody will ever see this")
  r <- runReaderT redis (NonClusteredEnv conn ref Nothing)
  -- Evaluate last reply to keep lazy IO inside runRedis.
  readIORef ref >>= (`seq` return ())
  return r

runRedisInternalDebug :: PP.Connection -> Redis a -> IO (a,String)
runRedisInternalDebug conn (Redis redis) = do
    -- Dummy reply in case no request is sent.
    ref <- newIORef (SingleLine "nobody will ever see this")
    rawCmd' <- newIORef mempty
    r <- runReaderT redis (NonClusteredEnv conn ref (Just rawCmd'))
    rQ' <- readIORef rawCmd'
    -- Evaluate last reply to keep lazy IO inside runRedis.
    readIORef ref >>= (`seq` return ())
    return (r,rQ')

runRedisClusteredInternal :: Cluster.Connection -> IO ShardMap -> Redis a -> IO a
runRedisClusteredInternal connection refreshShardmapAction (Redis redis) = do
    ref <- newIORef (SingleLine "nobody will ever see this")
<<<<<<< HEAD
    r <- runReaderT redis (ClusteredEnv refreshShardmapAction connection ref Nothing) 
=======
    stateVar <- liftIO $ newMVar $ Cluster.Pending []
    pipelineVar <- liftIO $ newMVar $ Cluster.Pipeline stateVar
    r <- runReaderT redis (ClusteredEnv refreshShardmapAction connection ref pipelineVar) 
>>>>>>> c29fc11a
    readIORef ref >>= (`seq` return ())
    return r

runRedisClusteredInternalDebug :: Cluster.Connection -> IO ShardMap -> Redis a -> IO (a,String)
runRedisClusteredInternalDebug connection refreshShardmapAction (Redis redis) = do
    ref <- newIORef (SingleLine "nobody will ever see this")
    rawCmdCluster' <- newIORef mempty
    r <- runReaderT redis (ClusteredEnv refreshShardmapAction connection ref (Just rawCmdCluster'))
    rQ' <- readIORef rawCmdCluster'
    r `seq` return ()
    return (r,rQ')

setLastReply :: Reply -> ReaderT RedisEnv IO ()
setLastReply r = do
  ref <- asks envLastReply
  lift (writeIORef ref r)

recv :: (MonadRedis m) => m Reply
recv = liftRedis $ Redis $ do
  conn <- asks envConn
  r <- liftIO (PP.recv conn)
  setLastReply r
  return r

send :: (MonadRedis m) => [B.ByteString] -> m ()
send req = liftRedis $ Redis $ do
    conn <- asks envConn
    liftIO $ PP.send conn (renderRequest req)

-- |'sendRequest' can be used to implement commands from experimental
--  versions of Redis. An example of how to implement a command is given
--  below.
--
-- @
-- -- |Redis DEBUG OBJECT command
-- debugObject :: ByteString -> 'Redis' (Either 'Reply' ByteString)
-- debugObject key = 'sendRequest' [\"DEBUG\", \"OBJECT\", key]
-- @
--
sendRequest :: (RedisCtx m f, RedisResult a)
    => [B.ByteString] -> m (f a)
sendRequest req = do
    r' <- liftRedis $ Redis $ do
        env <- ask
        _ <- liftIO $ extractQuery env req
        case env of
            NonClusteredEnv{..} -> do
                r <- liftIO $ PP.request envConn (renderRequest req)
                setLastReply r
                return r
            ClusteredEnv{..} -> do
                r <- liftIO $ Cluster.requestPipelined refreshAction connection req pipeline
                lift (writeIORef clusteredLastReply r)
                return r
    returnDecode r'

sendToAllMasterNodes :: (RedisResult a, MonadRedis m) => [B.ByteString] -> m [Either Reply a]
sendToAllMasterNodes req = do
    r' <- liftRedis $ Redis $ do
        env <- ask
        case env of 
            NonClusteredEnv{..} -> do
                r <- liftIO $ PP.request envConn (renderRequest req)
                r `seq` return [r]
            ClusteredEnv{..} ->  do
                r <- liftIO $ Cluster.requestMasterNodes connection req
                return r
    return $ map decode r'



extractQuery :: RedisEnv -> [B.ByteString] -> IO (Maybe String) 
extractQuery  NonClusteredEnv{..} query = extractQueryHelper rawCmd query
extractQuery ClusteredEnv{..} query = extractQueryHelper rawCmdCluster query
    
extractQueryHelper :: Maybe (IORef String) -> [B.ByteString] -> IO (Maybe String)
extractQueryHelper maybeStr query = 
        case maybeStr of
        Nothing -> return Nothing
        Just rw -> do
            let resp = foldr (\x acc -> BUTF.toString x <> " " ++ acc) "" query
            _ <- atomicModifyIORef' rw $ \cmd -> (resp,cmd)
            return $ Just resp
    <|MERGE_RESOLUTION|>--- conflicted
+++ resolved
@@ -90,13 +90,9 @@
 runRedisClusteredInternal :: Cluster.Connection -> IO ShardMap -> Redis a -> IO a
 runRedisClusteredInternal connection refreshShardmapAction (Redis redis) = do
     ref <- newIORef (SingleLine "nobody will ever see this")
-<<<<<<< HEAD
-    r <- runReaderT redis (ClusteredEnv refreshShardmapAction connection ref Nothing) 
-=======
     stateVar <- liftIO $ newMVar $ Cluster.Pending []
     pipelineVar <- liftIO $ newMVar $ Cluster.Pipeline stateVar
-    r <- runReaderT redis (ClusteredEnv refreshShardmapAction connection ref pipelineVar) 
->>>>>>> c29fc11a
+    r <- runReaderT redis (ClusteredEnv refreshShardmapAction connection ref pipelineVar Nothing) 
     readIORef ref >>= (`seq` return ())
     return r
 
